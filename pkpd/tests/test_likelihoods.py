#
# This file is part of the ErlotinibGefitinib repository
# (https://github.com/DavAug/ErlotinibGefitinib/) which is released under the
# BSD 3-clause license. See accompanying LICENSE.md for copyright notice and
# full license details.
#

import unittest

import numpy as np
import pints
import pints.toy

import pkpd


# Unit testing in Python 2 and 3
try:
    unittest.TestCase.assertRaisesRegex
except AttributeError:  # pragma: no python 3 cover
    unittest.TestCase.assertRaisesRegex = unittest.TestCase.assertRaisesRegexp


class TestConstantAndMultiplicativeGaussianLogLikelihood(unittest.TestCase):

    @classmethod
    def setUpClass(cls):
        # Create test single output test model
        cls.model_single = pints.toy.ConstantModel(1)
        cls.model_multi = pints.toy.ConstantModel(3)

        # Generate test data
        cls.times = np.array([1, 2, 3, 4])
        cls.n_times = len(cls.times)
        cls.data_single = np.array([1, 2, 3, 4]) / 5.0
        cls.data_multi = np.array([
            [10.7, 3.5, 3.8],
            [1.1, 3.2, -1.4],
            [9.3, 0.0, 4.5],
            [1.2, -3, -10]])

    def test_call_list(self):
        # Convert data to list
        values = self.data_single.tolist()

        # Create an object with links to the model and time series
        problem = pints.SingleOutputProblem(
            self.model_single, self.times, values)

        # Create log_likelihood
        log_likelihood = pkpd.ConstantAndMultiplicativeGaussianLogLikelihood(
            problem)

        # Evaluate likelihood for test parameters
        test_parameters = [2.0, 0.5, 1.1, 1.0]
        score = log_likelihood(test_parameters)

        # Check that likelihood returns expected value
        self.assertAlmostEqual(score, -8.222479586661642)

    def test_call_one_dim_array(self):
        # Convert data to array of shape (n_times,)
        values = np.reshape(self.data_single, (self.n_times,))

        # Create an object with links to the model and time series
        problem = pints.SingleOutputProblem(
            self.model_single, self.times, values)

        # Create log_likelihood
        log_likelihood = pkpd.ConstantAndMultiplicativeGaussianLogLikelihood(
            problem)

        # Evaluate likelihood for test parameters
        test_parameters = [2.0, 0.5, 1.1, 1.0]
        score = log_likelihood(test_parameters)

        # Check that likelihood returns expected value
        self.assertAlmostEqual(score, -8.222479586661642)

    def test_call_two_dim_array_single(self):
        # Convert data to array of shape (n_times, 1)
        values = np.reshape(self.data_single, (self.n_times, 1))

        # Create an object with links to the model and time series
        problem = pints.SingleOutputProblem(
            self.model_single, self.times, values)

        # Create log_likelihood
        log_likelihood = pkpd.ConstantAndMultiplicativeGaussianLogLikelihood(
            problem)

        # Evaluate likelihood for test parameters
        test_parameters = [2.0, 0.5, 1.1, 1.0]
        score = log_likelihood(test_parameters)

        # Check that likelihood returns expected value
        self.assertAlmostEqual(score, -8.222479586661642)

    def test_call_two_dim_array_multi(self):
        # Create an object with links to the model and time series
        problem = pints.MultiOutputProblem(
            self.model_multi, self.times, self.data_multi)

        # Create log_likelihood
        log_likelihood = pkpd.ConstantAndMultiplicativeGaussianLogLikelihood(
            problem)

        # Evaluate likelihood for test parameters
        test_parameters = [
            2.0, 2.0, 2.0, 0.5, 0.5, 0.5, 1.1, 1.1, 1.1, 1.0, 1.0, 1.0]
        score = log_likelihood(test_parameters)

        # Check that likelihood returns expected value
        self.assertAlmostEqual(score, -42.87921520701031)

    def test_call_gaussian_log_likelihood_agrees_single(self):
        # Create an object with links to the model and time series
        problem = pints.SingleOutputProblem(
            self.model_single, self.times, self.data_single)

        # Create CombinedGaussianLL and GaussianLL
        log_likelihood = pkpd.ConstantAndMultiplicativeGaussianLogLikelihood(
            problem)
        gauss_log_likelihood = pints.GaussianLogLikelihood(problem)

        # Check that CombinedGaussianLL agrees with GaussianLoglikelihood when
        # sigma_rel = 0 and sigma_base = sigma
        test_parameters = [2.0, 0.5, 1.1, 0.0]
        gauss_test_parameters = [2.0, 0.5]
        score = log_likelihood(test_parameters)
        gauss_score = gauss_log_likelihood(gauss_test_parameters)
        self.assertAlmostEqual(score, gauss_score)

    def test_call_gaussian_log_likelihood_agrees_multi(self):
        # Create an object with links to the model and time series
        problem = pints.MultiOutputProblem(
            self.model_multi, self.times, self.data_multi)

        # Create CombinedGaussianLL and GaussianLL
        log_likelihood = pkpd.ConstantAndMultiplicativeGaussianLogLikelihood(
            problem)
        gauss_log_likelihood = pints.GaussianLogLikelihood(problem)

        # Check that CombinedGaussianLL agrees with GaussianLoglikelihood when
        # sigma_rel = 0 and sigma_base = sigma
        test_parameters = [
            2.0, 2.0, 2.0, 0.5, 0.5, 0.5, 1.1, 1.1, 1.1, 0.0, 0.0, 0.0]
        gauss_test_parameters = [2.0, 2.0, 2.0, 0.5, 0.5, 0.5]
        score = log_likelihood(test_parameters)
        gauss_score = gauss_log_likelihood(gauss_test_parameters)
        self.assertAlmostEqual(score, gauss_score)

    def test_call_multiplicative_gaussian_log_likelihood_agrees_single(self):
        # Create an object with links to the model and time series
        problem = pints.SingleOutputProblem(
            self.model_single, self.times, self.data_single)

        # Create CombinedGaussianLL and MultplicativeGaussianLL
        log_likelihood = pkpd.ConstantAndMultiplicativeGaussianLogLikelihood(
            problem)
        multi_log_likelihood = pints.MultiplicativeGaussianLogLikelihood(
            problem)

        # Check that CombinedGaussianLL agrees with
        # MultiplicativeGaussianLoglikelihood when sigma_base = 0,
        # eta = eta, and sigma_rel = sigma
        test_parameters = [2.0, 0.0, 1.1, 1.0]
        multi_test_parameters = [2.0, 1.1, 1.0]
        score = log_likelihood(test_parameters)
        multi_score = multi_log_likelihood(multi_test_parameters)
        self.assertAlmostEqual(score, multi_score)

    def test_call_multiplicative_gaussian_log_likelihood_agrees_multi(self):
        # Create an object with links to the model and time series
        problem = pints.MultiOutputProblem(
            self.model_multi, self.times, self.data_multi)

        # Create CombinedGaussianLL and MultplicativeGaussianLL
        log_likelihood = pkpd.ConstantAndMultiplicativeGaussianLogLikelihood(
            problem)
        multi_log_likelihood = pints.MultiplicativeGaussianLogLikelihood(
            problem)

        # Check that CombinedGaussianLL agrees with
        # MultiplicativeGaussianLoglikelihood when sigma_base = 0,
        # eta = eta, and sigma_rel = sigma
        test_parameters = [
            2.0, 2.0, 2.0, 0.0, 0.0, 0.0, 1.1, 1.1, 1.1, 1.0, 1.0, 1.0]
        multi_test_parameters = [2.0, 2.0, 2.0, 1.1, 1.0, 1.1, 1.0, 1.1, 1.0]
        score = log_likelihood(test_parameters)
        multi_score = multi_log_likelihood(multi_test_parameters)
        self.assertAlmostEqual(score, multi_score)

    def test_evaluateS1_list(self):
        # Convert data to list
        values = self.data_single.tolist()

        # Create an object with links to the model and time series
        problem = pints.SingleOutputProblem(
            self.model_single, self.times, values)

        # Create log_likelihood
        log_likelihood = pkpd.ConstantAndMultiplicativeGaussianLogLikelihood(
            problem)

        # Evaluate likelihood for test parameters
        test_parameters = [2.0, 0.5, 1.1, 1.0]
        score, deriv = log_likelihood.evaluateS1(test_parameters)

        # Check that likelihood score agrees with call
        # There are floating point deviations because in evaluateS1
        # log(sigma_tot) is for efficiency computed as -log(1/sigma_tot)
        self.assertAlmostEqual(score, log_likelihood(test_parameters))

        # Check that number of partials is correct
        self.assertAlmostEqual(deriv.shape, (4,))

        # Check that partials are computed correctly
        self.assertAlmostEqual(deriv[0], -2.055351334007383)
        self.assertAlmostEqual(deriv[1], -1.0151215581116324)
        self.assertAlmostEqual(deriv[2], -1.5082610203777322)
        self.assertAlmostEqual(deriv[3], -2.1759606944650822)

    def test_evaluateS1_one_dim_array(self):
        # Convert data to array of shape (n_times,)
        values = np.reshape(self.data_single, (self.n_times,))

        # Create an object with links to the model and time series
        problem = pints.SingleOutputProblem(
            self.model_single, self.times, values)

        # Create log_likelihood
        log_likelihood = pkpd.ConstantAndMultiplicativeGaussianLogLikelihood(
            problem)

        # Evaluate likelihood for test parameters
        test_parameters = [2.0, 0.5, 1.1, 1.0]
        score, deriv = log_likelihood.evaluateS1(test_parameters)

        # Check that likelihood score agrees with call
        # There are floating point deviations because in evaluateS1
        # log(sigma_tot) is for efficiency computed as -log(1/sigma_tot)
        self.assertAlmostEqual(score, log_likelihood(test_parameters))

        # Check that number of partials is correct
        self.assertAlmostEqual(deriv.shape, (4,))

        # Check that partials are computed correctly
        self.assertAlmostEqual(deriv[0], -2.055351334007383)
        self.assertAlmostEqual(deriv[1], -1.0151215581116324)
        self.assertAlmostEqual(deriv[2], -1.5082610203777322)
        self.assertAlmostEqual(deriv[3], -2.1759606944650822)

    def test_evaluateS1_two_dim_array_single(self):
        # Convert data to array of shape (n_times, 1)
        values = np.reshape(self.data_single, (self.n_times, 1))

        # Create an object with links to the model and time series
        problem = pints.SingleOutputProblem(
            self.model_single, self.times, values)

        # Create log_likelihood
        log_likelihood = pkpd.ConstantAndMultiplicativeGaussianLogLikelihood(
            problem)

        # Evaluate likelihood for test parameters
        test_parameters = [2.0, 0.5, 1.1, 1.0]
        score, deriv = log_likelihood.evaluateS1(test_parameters)

        # Check that likelihood score agrees with call
        # There are floating point deviations because in evaluateS1
        # log(sigma_tot) is for efficiency computed as -log(1/sigma_tot)
        self.assertAlmostEqual(score, log_likelihood(test_parameters))

        # Check that number of partials is correct
        self.assertAlmostEqual(deriv.shape, (4,))

        # Check that partials are computed correctly
        self.assertAlmostEqual(deriv[0], -2.0553513340073835)
        self.assertAlmostEqual(deriv[1], -1.0151215581116324)
        self.assertAlmostEqual(deriv[2], -1.5082610203777322)
        self.assertAlmostEqual(deriv[3], -2.1759606944650822)

    def test_evaluateS1_two_dim_array_multi(self):
        # Create an object with links to the model and time series
        problem = pints.MultiOutputProblem(
            self.model_multi, self.times, self.data_multi)

        # Create log_likelihood
        log_likelihood = pkpd.ConstantAndMultiplicativeGaussianLogLikelihood(
            problem)

        # Evaluate likelihood for test parameters
        test_parameters = [
            2.0, 2.0, 2.0, 0.5, 0.5, 0.5, 1.1, 1.1, 1.1, 1.0, 1.0, 1.0]
        score, deriv = log_likelihood.evaluateS1(test_parameters)

        # Check that likelihood score agrees with call
        self.assertAlmostEqual(score, log_likelihood(test_parameters))

        # Check that number of partials is correct
        self.assertAlmostEqual(deriv.shape, (12,))

        # Check that partials are computed correctly
        self.assertAlmostEqual(deriv[0], 8.585990509232376)
        self.assertAlmostEqual(deriv[1], -1.6726936107293917)
        self.assertAlmostEqual(deriv[2], -0.6632862192355309)
        self.assertAlmostEqual(deriv[3], 5.547071959874058)
        self.assertAlmostEqual(deriv[4], -0.2868738955802226)
        self.assertAlmostEqual(deriv[5], 0.1813851785335695)
        self.assertAlmostEqual(deriv[6], 8.241803503682762)
        self.assertAlmostEqual(deriv[7], -1.82731103999105)
        self.assertAlmostEqual(deriv[8], 2.33264086991343)
        self.assertAlmostEqual(deriv[9], 11.890409042744405)
        self.assertAlmostEqual(deriv[10], -1.3181262877783717)
        self.assertAlmostEqual(deriv[11], 1.3018716574264304)

    def test_evaluateS1_gaussian_log_likelihood_agrees_single(self):
        # Create an object with links to the model and time series
        problem = pints.SingleOutputProblem(
            self.model_single, self.times, self.data_single)

        # Create CombinedGaussianLL and GaussianLL
        log_likelihood = pkpd.ConstantAndMultiplicativeGaussianLogLikelihood(
            problem)
        gauss_log_likelihood = pints.GaussianLogLikelihood(problem)

        # Check that CombinedGaussianLL agrees with GaussianLoglikelihood when
        # sigma_rel = 0 and sigma_base = sigma
        test_parameters = [2.0, 0.5, 1.1, 0.0]
        gauss_test_parameters = [2.0, 0.5]
        score, deriv = log_likelihood.evaluateS1(test_parameters)
        gauss_score, gauss_deriv = gauss_log_likelihood.evaluateS1(
            gauss_test_parameters)

        # Check that scores are the same
        self.assertAlmostEqual(score, gauss_score)

        # Check that partials for model params and sigma_base agree
        self.assertAlmostEqual(deriv[0], gauss_deriv[0])
        self.assertAlmostEqual(deriv[1], gauss_deriv[1])

    def test_evaluateS1_gaussian_log_likelihood_agrees_multi(self):
        # Create an object with links to the model and time series
        problem = pints.MultiOutputProblem(
            self.model_multi, self.times, self.data_multi)

        # Create CombinedGaussianLL and GaussianLL
        log_likelihood = pkpd.ConstantAndMultiplicativeGaussianLogLikelihood(
            problem)
        gauss_log_likelihood = pints.GaussianLogLikelihood(problem)

        # Check that CombinedGaussianLL agrees with GaussianLoglikelihood when
        # sigma_rel = 0 and sigma_base = sigma
        test_parameters = [
            2.0, 2.0, 2.0, 0.5, 0.5, 0.5, 1.1, 1.1, 1.1, 0.0, 0.0, 0.0]
        gauss_test_parameters = [2.0, 2.0, 2.0, 0.5, 0.5, 0.5]
        score, deriv = log_likelihood.evaluateS1(test_parameters)
        gauss_score, gauss_deriv = gauss_log_likelihood.evaluateS1(
            gauss_test_parameters)

        # Check that scores are the same
        self.assertAlmostEqual(score, gauss_score)

        # Check that partials for model params and sigma_base agree
        self.assertAlmostEqual(deriv[0], gauss_deriv[0])
        self.assertAlmostEqual(deriv[1], gauss_deriv[1])
        self.assertAlmostEqual(deriv[2], gauss_deriv[2])
        self.assertAlmostEqual(deriv[3], gauss_deriv[3])
        self.assertAlmostEqual(deriv[4], gauss_deriv[4])
        self.assertAlmostEqual(deriv[5], gauss_deriv[5])

    def test_evaluateS1_finite_difference_single(self):
        # Create an object with links to the model and time series
        problem = pints.SingleOutputProblem(
            self.model_single, self.times, self.data_single)

        # Create log-likelihood
        log_likelihood = pkpd.ConstantAndMultiplicativeGaussianLogLikelihood(
            problem)

        # Compute derivatives with evaluateS1
        test_parameters = np.array([2.0, 0.5, 1.1, 1.0])
        _, deriv = log_likelihood.evaluateS1(test_parameters)

        # Check that finite difference approximately agrees with evaluateS1
        # Theta
        eps = np.array([1E-3, 0, 0, 0])
        score_before = log_likelihood(test_parameters - eps / 2)
        score_after = log_likelihood(test_parameters + eps / 2)
        self.assertAlmostEqual(deriv[0], (score_after - score_before) / eps[0])

        # Sigma base
        eps = np.array([0, 1E-3, 0, 0])
        score_before = log_likelihood(test_parameters - eps / 2)
        score_after = log_likelihood(test_parameters + eps / 2)
        self.assertAlmostEqual(deriv[1], (score_after - score_before) / eps[1])

        # Eta
        eps = np.array([0, 0, 1E-4, 0])
        score_before = log_likelihood(test_parameters - eps / 2)
        score_after = log_likelihood(test_parameters + eps / 2)
        self.assertAlmostEqual(deriv[2], (score_after - score_before) / eps[2])

        # Sigma rel
        eps = np.array([0, 0, 0, 1E-4])
        score_before = log_likelihood(test_parameters - eps / 2)
        score_after = log_likelihood(test_parameters + eps / 2)
        self.assertAlmostEqual(deriv[3], (score_after - score_before) / eps[3])

    def test_evaluateS1_finite_difference_multi(self):
        # Create an object with links to the model and time series
        problem = pints.MultiOutputProblem(
            self.model_multi, self.times, self.data_multi)

        # Create log-likelihood
        log_likelihood = pkpd.ConstantAndMultiplicativeGaussianLogLikelihood(
            problem)

        # Compute derivatives with evaluateS1
        test_parameters = [
            2.0, 1.9, 2.1, 0.5, 0.4, 0.6, 1.1, 1.0, 1.2, 1.0, 0.9, 1.1]
        _, deriv = log_likelihood.evaluateS1(test_parameters)

        # Check that finite difference approximately agrees with evaluateS1
        # Theta output 1
        eps = np.array([1E-4, 0, 0, 0, 0, 0, 0, 0, 0, 0, 0, 0])
        score_before = log_likelihood(test_parameters - eps / 2)
        score_after = log_likelihood(test_parameters + eps / 2)
        self.assertAlmostEqual(deriv[0], (score_after - score_before) / eps[0])

        # Theta output 2
        eps = np.array([0, 1E-4, 0, 0, 0, 0, 0, 0, 0, 0, 0, 0])
        score_before = log_likelihood(test_parameters - eps / 2)
        score_after = log_likelihood(test_parameters + eps / 2)
        self.assertAlmostEqual(deriv[1], (score_after - score_before) / eps[1])

        # Theta output 3
        eps = np.array([0, 0, 1E-4, 0, 0, 0, 0, 0, 0, 0, 0, 0])
        score_before = log_likelihood(test_parameters - eps / 2)
        score_after = log_likelihood(test_parameters + eps / 2)
        self.assertAlmostEqual(deriv[2], (score_after - score_before) / eps[2])

        # Sigma base output 1
        eps = np.array([0, 0, 0, 1E-4, 0, 0, 0, 0, 0, 0, 0, 0])
        score_before = log_likelihood(test_parameters - eps / 2)
        score_after = log_likelihood(test_parameters + eps / 2)
        self.assertAlmostEqual(deriv[3], (score_after - score_before) / eps[3])

        # Sigma base output 2
        eps = np.array([0, 0, 0, 0, 1E-4, 0, 0, 0, 0, 0, 0, 0])
        score_before = log_likelihood(test_parameters - eps / 2)
        score_after = log_likelihood(test_parameters + eps / 2)
        self.assertAlmostEqual(deriv[4], (score_after - score_before) / eps[4])

        # Sigma base output 3
        eps = np.array([0, 0, 0, 0, 0, 1E-4, 0, 0, 0, 0, 0, 0])
        score_before = log_likelihood(test_parameters - eps / 2)
        score_after = log_likelihood(test_parameters + eps / 2)
        self.assertAlmostEqual(deriv[5], (score_after - score_before) / eps[5])

        # Eta output 1
        eps = np.array([0, 0, 0, 0, 0, 0, 1E-4, 0, 0, 0, 0, 0])
        score_before = log_likelihood(test_parameters - eps / 2)
        score_after = log_likelihood(test_parameters + eps / 2)
        self.assertAlmostEqual(deriv[6], (score_after - score_before) / eps[6])

        # Eta output 2
        eps = np.array([0, 0, 0, 0, 0, 0, 0, 1E-4, 0, 0, 0, 0])
        score_before = log_likelihood(test_parameters - eps / 2)
        score_after = log_likelihood(test_parameters + eps / 2)
        self.assertAlmostEqual(deriv[7], (score_after - score_before) / eps[7])

        # Eta output 3
        eps = np.array([0, 0, 0, 0, 0, 0, 0, 0, 1E-4, 0, 0, 0])
        score_before = log_likelihood(test_parameters - eps / 2)
        score_after = log_likelihood(test_parameters + eps / 2)
        self.assertAlmostEqual(deriv[8], (score_after - score_before) / eps[8])

        # Sigma rel ouput 1
        eps = np.array([0, 0, 0, 0, 0, 0, 0, 0, 0, 1E-4, 0, 0])
        score_before = log_likelihood(test_parameters - eps / 2)
        score_after = log_likelihood(test_parameters + eps / 2)
        self.assertAlmostEqual(deriv[9], (score_after - score_before) / eps[9])

        # Sigma rel ouput 2
        eps = np.array([0, 0, 0, 0, 0, 0, 0, 0, 0, 0, 1E-4, 0])
        score_before = log_likelihood(test_parameters - eps / 2)
        score_after = log_likelihood(test_parameters + eps / 2)
        self.assertAlmostEqual(
            deriv[10], (score_after - score_before) / eps[10])

        # Sigma rel ouput 3
        eps = np.array([0, 0, 0, 0, 0, 0, 0, 0, 0, 0, 0, 1E-4])
        score_before = log_likelihood(test_parameters - eps / 2)
        score_after = log_likelihood(test_parameters + eps / 2)
        self.assertAlmostEqual(
            deriv[11], (score_after - score_before) / eps[11])


class TestFixedEtaLogLikelihoodWrapper(unittest.TestCase):
    """
    Tests the `pkpd.FixedEtaLogLikelihoodWrapper`.
    """

    @classmethod
    def setUpClass(cls):
        # Create single output model
        model = pints.toy.ConstantModel(1)

        # Generate data
        times = np.array([1, 2, 3, 4])
        data = np.array([1, 2, 3, 4]) / 5.0

        # Create problem
        problem = pints.SingleOutputProblem(model, times, data)

        # Create likelihoods
        cls.multplicative_log_likelihood = \
            pints.MultiplicativeGaussianLogLikelihood(problem)
        cls.c_and_m_log_likelihood = \
            pkpd.ConstantAndMultiplicativeGaussianLogLikelihood(problem)

    def test_bad_likelihood(self):
        # Create single output model
        model = pints.toy.ConstantModel(1)

        # Generate data
        times = np.array([1, 2, 3, 4])
        data = np.array([1, 2, 3, 4]) / 5.0

        # Create problem
        problem = pints.SingleOutputProblem(model, times, data)

        # Create "bad" likelihood
        log_likelihood = pints.GaussianLogLikelihood(problem)

        # Check that error is thown when we attempt to fix eta
        eta = 1
        self.assertRaisesRegex(
            ValueError, 'This likelihood wrapper is only defined for a ',
            pkpd.FixedEtaLogLikelihoodWrapper, log_likelihood, eta)

    def test_bad_n_output(self):
        # Create multi output model
        model = pints.toy.ConstantModel(3)

        # Generate data
        times = np.array([1, 2, 3, 4])
        data = np.array([
            [10.7, 3.5, 3.8],
            [1.1, 3.2, -1.4],
            [9.3, 0.0, 4.5],
            [1.2, -3, -10]])

        # Create problem
        problem = pints.MultiOutputProblem(model, times, data)

        # Create "bad" likelihood
        log_likelihood = pints.MultiplicativeGaussianLogLikelihood(problem)

        # Check that error is thown when we attempt to fix eta
        eta = 1
        self.assertRaisesRegex(
            ValueError, 'This likelihood wrapper is only defined for a ',
            pkpd.FixedEtaLogLikelihoodWrapper, log_likelihood, eta)

    def test_call_multiplicative_log_likelihood(self):

        # Fix eta
        eta = 1.1
        wrapped_log_likelihood = pkpd.FixedEtaLogLikelihoodWrapper(
            self.multplicative_log_likelihood, eta)

        # Check that computed likelihoods agree
        params = [1, 2]
        params_plus_eta = [1] + [eta] + [2]
        self.assertEqual(
            wrapped_log_likelihood(params),
            self.multplicative_log_likelihood(params_plus_eta))

    def test_call_constant_and_multiplicative_log_likelihood(self):

        # Fix eta
        eta = 1.1
        wrapped_log_likelihood = pkpd.FixedEtaLogLikelihoodWrapper(
            self.c_and_m_log_likelihood, eta)

        # Check that computed likelihoods agree
        params = [1, 2, 1]
        params_plus_eta = [1, 2] + [eta] + [1]
        self.assertEqual(
            wrapped_log_likelihood(params),
            self.c_and_m_log_likelihood(params_plus_eta))

    def test_evaluateS1(self):

        # Fix eta
        eta = 1.1
        wrapped_log_likelihood = pkpd.FixedEtaLogLikelihoodWrapper(
            self.multplicative_log_likelihood, eta)

        # Check that computed likelihoods agree
        params = [1, 2]

        self.assertRaisesRegex(
            NotImplementedError, 'Method has not been implemented.',
            wrapped_log_likelihood.evaluateS1, params)

    def test_n_parameters(self):

        # Fix eta
        eta = 1.1
        wrapped_log_likelihood = pkpd.FixedEtaLogLikelihoodWrapper(
            self.multplicative_log_likelihood, eta)

        self.assertEqual(wrapped_log_likelihood.n_parameters(), 2)


<<<<<<< HEAD
class TestPooledLogPDF(unittest.TestCase):

    @classmethod
    def setUpClass(cls):
        # Create test log-pdfs
        model = pints.toy.ConstantModel(1)

        problem = pints.SingleOutputProblem(
            model=model, times=[1, 2, 3, 4], values=[1, 2, 3, 4])
        cls.log_pdf_1 = pints.GaussianLogLikelihood(problem)

        problem = pints.SingleOutputProblem(
            model=model, times=[1, 2, 3, 4], values=[1, 1, 1, 1])
        cls.log_pdf_2 = pints.GaussianLogLikelihood(problem)

    def test_bad_number_log_pdfs(self):
        log_pdfs = [self.log_pdf_1]
        pooled = [True, True]
        self.assertRaisesRegex(
            ValueError, 'PooledLogPDF requires', pkpd.PooledLogPDF, log_pdfs,
            pooled)

    def test_bad_log_pdfs_objects(self):
        log_pdfs = ['log_pdf_1', 'log_pdf_2']
        pooled = [True, True]
        self.assertRaisesRegex(
            ValueError, 'All log-pdfs passed', pkpd.PooledLogPDF, log_pdfs,
            pooled)

    def test_bad_log_pdfs_parameters(self):
        model = pints.toy.ConstantModel(1)
        problem = pints.SingleOutputProblem(
            model=model, times=[1, 2, 3, 4], values=[1, 2, 3, 4])
        log_pdf = pkpd.ConstantAndMultiplicativeGaussianLogLikelihood(problem)

        log_pdfs = [self.log_pdf_1, log_pdf]
        pooled = [True, True]

        self.assertRaisesRegex(
            ValueError, 'All log-pdfs passed to PooledLogPDFs',
            pkpd.PooledLogPDF, log_pdfs, pooled)

    def test_bad_pooled_length(self):
        log_pdfs = [self.log_pdf_1, self.log_pdf_2]
        pooled = [True, True, True]
        self.assertRaisesRegex(
            ValueError, 'The array-like input `pooled` needs',
            pkpd.PooledLogPDF, log_pdfs, pooled)

    def test_bad_pooled_content(self):
        log_pdfs = [self.log_pdf_1, self.log_pdf_2]
        pooled = [True, 'Yes']
        self.assertRaisesRegex(
            ValueError, 'The array-like input `pooled` passed',
            pkpd.PooledLogPDF, log_pdfs, pooled)

    def test_n_parameters(self):
        log_pdfs = [self.log_pdf_1, self.log_pdf_2]

        # Pool nothing
        pooled = [False, False]
        log_pdf = pkpd.PooledLogPDF(log_pdfs, pooled)

        n_parameters = \
            self.log_pdf_1.n_parameters() + self.log_pdf_2.n_parameters()
        self.assertEqual(log_pdf.n_parameters(), n_parameters)

        # Pool first parameter
        pooled = [True, False]
        log_pdf = pkpd.PooledLogPDF(log_pdfs, pooled)

        n_parameters = 2 * 1 + 1
        self.assertEqual(log_pdf.n_parameters(), n_parameters)

        # Pool second parameter
        pooled = [False, True]
        log_pdf = pkpd.PooledLogPDF(log_pdfs, pooled)

        n_parameters = 2 * 1 + 1
        self.assertEqual(log_pdf.n_parameters(), n_parameters)

        # Pool both parameters
        pooled = [True, True]
        log_pdf = pkpd.PooledLogPDF(log_pdfs, pooled)

        n_parameters = 2 * 1
        self.assertEqual(log_pdf.n_parameters(), n_parameters)

    def test_call_unpooled(self):
        log_pdfs = [self.log_pdf_1, self.log_pdf_2]
        pooled = [False, False]
        log_pdf = pkpd.PooledLogPDF(log_pdfs, pooled)

        param_1 = [1, 0.2]
        param_2 = [2, 0.1]

        score = self.log_pdf_1(param_1) + self.log_pdf_2(param_2)
        self.assertEqual(log_pdf(param_1 + param_2), score)

    def test_call_partially_pooled(self):
        # Pool first parameter
        log_pdfs = [self.log_pdf_1, self.log_pdf_2]
        pooled = [True, False]
        log_pdf = pkpd.PooledLogPDF(log_pdfs, pooled)

        param_1 = [1, 0.2]
        param_2 = [1, 0.1]
        param = [0.2, 0.1, 1]

        score = self.log_pdf_1(param_1) + self.log_pdf_2(param_2)
        self.assertEqual(log_pdf(param), score)

        # Pool second parameter
        log_pdfs = [self.log_pdf_1, self.log_pdf_2]
        pooled = [False, True]
        log_pdf = pkpd.PooledLogPDF(log_pdfs, pooled)

        param_1 = [1, 0.1]
        param_2 = [2, 0.1]
        param = [1, 2, 0.1]

        score = self.log_pdf_1(param_1) + self.log_pdf_2(param_2)
        self.assertEqual(log_pdf(param), score)

    def test_call_pooled(self):
        log_pdfs = [self.log_pdf_1, self.log_pdf_2]
        pooled = [True, True]
        log_pdf = pkpd.PooledLogPDF(log_pdfs, pooled)

        param = [1, 0.1]

        score = self.log_pdf_1(param) + self.log_pdf_2(param)
        self.assertEqual(log_pdf(param), score)

    def test_evaluateS1_unpooled(self):
        log_pdfs = [self.log_pdf_1, self.log_pdf_2]
        pooled = [False, False]
        log_pdf = pkpd.PooledLogPDF(log_pdfs, pooled)

        param_1 = [1, 0.2]
        param_2 = [2, 0.1]

        score_1, dscore_1 = self.log_pdf_1.evaluateS1(param_1)
        score_2, dscore_2 = self.log_pdf_2.evaluateS1(param_2)

        score, dscore = log_pdf.evaluateS1(param_1 + param_2)
        self.assertEqual(score, score_1 + score_2)

        self.assertEqual(len(dscore), 4)
        self.assertEqual(dscore[0], dscore_1[0])
        self.assertEqual(dscore[1], dscore_1[1])
        self.assertEqual(dscore[2], dscore_2[0])
        self.assertEqual(dscore[3], dscore_2[1])

    def test_evaluateS1_partially_pooled(self):
        # Pool first parameter
        log_pdfs = [self.log_pdf_1, self.log_pdf_2]
        pooled = [True, False]
        log_pdf = pkpd.PooledLogPDF(log_pdfs, pooled)

        param_1 = [1, 0.2]
        param_2 = [1, 0.1]
        param = [0.2, 0.1, 1]

        score_1, dscore_1 = self.log_pdf_1.evaluateS1(param_1)
        score_2, dscore_2 = self.log_pdf_2.evaluateS1(param_2)

        score, dscore = log_pdf.evaluateS1(param)
        self.assertEqual(score, score_1 + score_2)

        self.assertEqual(len(dscore), 3)
        self.assertEqual(dscore[0], dscore_1[1])
        self.assertEqual(dscore[1], dscore_2[1])
        self.assertEqual(dscore[2], dscore_1[0] + dscore_2[0])

        # Pool second parameter
        log_pdfs = [self.log_pdf_1, self.log_pdf_2]
        pooled = [False, True]
        log_pdf = pkpd.PooledLogPDF(log_pdfs, pooled)

        param_1 = [1, 0.1]
        param_2 = [2, 0.1]
        param = [1, 2, 0.1]

        score_1, dscore_1 = self.log_pdf_1.evaluateS1(param_1)
        score_2, dscore_2 = self.log_pdf_2.evaluateS1(param_2)

        score, dscore = log_pdf.evaluateS1(param)
        self.assertEqual(score, score_1 + score_2)

        self.assertEqual(len(dscore), 3)
        self.assertEqual(dscore[0], dscore_1[0])
        self.assertEqual(dscore[1], dscore_2[0])
        self.assertEqual(dscore[2], dscore_1[1] + dscore_2[1])

    def test_evaluateS1_pooled(self):
        log_pdfs = [self.log_pdf_1, self.log_pdf_2]
        pooled = [True, True]
        log_pdf = pkpd.PooledLogPDF(log_pdfs, pooled)

        param_1 = [1, 0.2]
        param_2 = [1, 0.2]
        param = [1, 0.2]

        score_1, dscore_1 = self.log_pdf_1.evaluateS1(param_1)
        score_2, dscore_2 = self.log_pdf_2.evaluateS1(param_2)

        score, dscore = log_pdf.evaluateS1(param)
        self.assertEqual(score, score_1 + score_2)

        self.assertEqual(len(dscore), 2)
        self.assertEqual(dscore[0], dscore_1[0] + dscore_2[0])
        self.assertEqual(dscore[1], dscore_1[1] + dscore_2[1])


=======
>>>>>>> 29b53bc9
if __name__ == '__main__':
    unittest.main()<|MERGE_RESOLUTION|>--- conflicted
+++ resolved
@@ -617,7 +617,6 @@
         self.assertEqual(wrapped_log_likelihood.n_parameters(), 2)
 
 
-<<<<<<< HEAD
 class TestPooledLogPDF(unittest.TestCase):
 
     @classmethod
@@ -833,7 +832,5 @@
         self.assertEqual(dscore[1], dscore_1[1] + dscore_2[1])
 
 
-=======
->>>>>>> 29b53bc9
 if __name__ == '__main__':
     unittest.main()